# Pattern Matching

* **Type**: Design proposal
<<<<<<< HEAD
* **Author**: Nicolas D'Cotta  
* **Contributors**: Ryan nett
=======
* **Author**: Nicolas D'Cotta 
* **Contributors**: Ryan Nett
>>>>>>> 6a0e4f4e
* **Status**: New
<!-- * **Prototype**: A transpiler to vanilla Kotlin in the near future -->

## Synopsis

Support pattern matching in `when` clauses, using existing `is` syntax and
destructuring semantics.

## Motivation

Almost all languages have mechanisms to test whether an object has a certain
type or structure, and allow extracting information from it depending on the
results of those checks. At the time of writing, Kotlin has the practical
`when` clauses, which combined with [smart
casting](https://kotlinlang.org/docs/reference/typecasts.html#smart-casts)
and occasionally
[destructuring](https://kotlinlang.org/docs/reference/multi-declarations.html),
provide this kind of functionality. We propose further enhancing existing
functionality through full blown pattern matching, which allows to type
check, equality test, and extract information in a single, intuitive
construct already in use in many popular languages.

A clear immediate advantage of this extension is avoiding nested `when`s, for
example.

The syntax proposed below aims to not introduce new keywords and leverage the
existing `when` idiom that the community has already grown used to, but
discussion is encouraged and welcome on how it can be improved. While this possible syntax is extensively discussed, the main focus of the proposal is not any specific pattern matching syntax, but rather the feature itself.

### Simple textbook example

```kotlin
data class Customer(val name: String, val age: Int, val email: String)
data class Prospect(val email: String, active: Boolean)
// ...

when(elem) {
  is Customer(name, _, addr) ->
    Mail.send(addr, "Thanks for choosing us, $name!")

  is Prospect(addr, true) ->
    Mail.send(addr, "Please consider our product...")
}
```

The syntax proposed uses the already existing `is` construct to check the
type of the subject, but adds what semantically looks a lot like a
destructuring delcaration with added equality checks. This approach is
intuitive in that the `componentN()` operator functions are used to
destructure a class.

Then we pass an already defined expression (or it could be restricted to
literals) to further specify the desired match (a `Prospect` wich is
`active`, in the example above). This check can be implemented with
`equals()`.

Additionally, nested patterns could further look at the members of the class
(or whatever `componentN()` might return).

#### Destructuring without a type check

The type name after `is` could be omitted entirely to simply destructure
something that has some `componentN()` functions like so:
```kotlin
val list : List<Prospect> = // ...

for (p in list) {
   when (p) {
       is (addr, true) -> //...
   }
}
```
See [design decisions](tuples-syntax) for an alternative syntax for
destructuring tuples without a type check.


## Comparisons
Below some examples from existing, open source Kotlin projects are listed,
along with what they would look like if this KEEP was implemented. The aim of
using real-world examples is to show the immediate benefit of adding the
proposal (as it currently looks) to the language.

#### From the [Arrow](https://github.com/arrow-kt/arrow-core/blob/be173c05b60471b02e04a07d246d327c2272b9a3/arrow-core/src/main/kotlin/arrow/core/extensions/option.kt) library:

Without pattern matching:
```kotlin
fun <A> Kind<ForOption, A>.eqK(other: Kind<ForOption, A>, EQ: Eq<A>) =
    (this.fix() to other.fix()).let { (a, b) ->
      when (a) {
        is None -> {
          when (b) {
            is None -> true
            is Some -> false
          }
        }
        is Some -> {
          when (b) {
            is None -> false
            is Some -> EQ.run { a.t.eqv(b.t) }
          }
        }
      }
    }

fun Ior<L, R>.eqv(b: Ior<L, R>): Boolean = when (this) {
    is Ior.Left -> when (b) {
      is Ior.Both -> false
      is Ior.Right -> false
      is Ior.Left -> EQL().run { value.eqv(b.value) }
    }
    is Ior.Both -> when (b) {
      is Ior.Left -> false
      is Ior.Both -> EQL().run { leftValue.eqv(b.leftValue) } && EQR().run { rightValue.eqv(b.rightValue) }
      is Ior.Right -> false
    }
    is Ior.Right -> when (b) {
      is Ior.Left -> false
      is Ior.Both -> false
      is Ior.Right -> EQR().run { value.eqv(b.value) }
    }
  }
}
```

With pattern matching:
```kotlin
fun <A> Kind<ForOption, A>.eqK(other: Kind<ForOption, A>, EQ: Eq<A>) =
    when(this.fix() to other.fix()) {
        is (Some(a), Some(b)) -> EQ.run { a.eqv(b) }
        is (None, None) -> true
        else -> false
    }


fun Ior<L, R>.eqv(other: Ior<L, R>): Boolean = when (this to other) {
    is (Ior.Left(a), Ior.Left(b)) = EQL().run { a.eqv(b) }
    is (Ior.Both(al, ar), Ior.Both(bl, br)) -> EQL().run { al.eqv(bl) } && EQR().run { ar.eqv(br) }
    is (Ior.Right(a), Ior.Right(b)) = EQR().run { a.eqv(b) }
    else -> false
}
```
#### <a name="coroutines-example"></a> From [kotlinx.coroutines](https://github.com/Kotlin/kotlinx.coroutines/blob/master/kotlinx-coroutines-core/common/src/channels/ConflatedBroadcastChannel.kt):
Without pattern matching:
```kotlin
public val value: E get() {
    _state.loop { state ->
        when (state) {
            is Closed -> throw state.valueException
            is State<*> -> {
                if (state.value === UNDEFINED) throw IllegalStateException("No value")
                return state.value as E
            }
            else -> error("Invalid state $state")
        }
    }
}
```
With pattern matching:
```kotlin
public val value: E get() {
    _state.loop { state ->
        when (state) {
            is Closed(valueException) -> throw valueException
            is State<*>(== UNDEFINED) -> throw IllegalStateException("No value")
            is State<*>(value) -> return value as E
            else -> error("Invalid state $state")
        }
    }
}
```
Note that here we are testing for equality for an already defined identifier `UNDEFINED`. Refer to [Design decisions](#match-existing-id) for how this could work, if at all.

#### From JetBrains' [Exposed](https://github.com/JetBrains/Exposed/blob/master/exposed-core/src/main/kotlin/org/jetbrains/exposed/sql/Op.kt):
Without pattern matching:
```kotlin
infix fun Expression<Boolean>.and(op: Expression<Boolean>): Op<Boolean> = when {
    this is AndOp && op is AndOp -> AndOp(expressions + op.expressions)
    this is AndOp -> AndOp(expressions + op)
    op is AndOp -> AndOp(ArrayList<Expression<Boolean>>(op.expressions.size + 1).also {
        it.add(this)
        it.addAll(op.expressions)
    })
    else -> AndOp(listOf(this, op))
}

```

With pattern matching:
```kotlin
infix fun Expression<Boolean>.and(op: Expression<Boolean>): Op<Boolean> = when(this to op) {
  is (AndOp, AndOp(opExpres)) -> AndOp(expressions + opExpres)
  is (AndOp, _) -> AndOp(expressions + op)
  is (_, AndOp(opExpres)) -> AndOp(ArrayList<Expression<Boolean>>(opExpres + 1).also {
        it.add(this)
        it.addAll(opExpres)
    })
  else -> AndOp(listOf(this, op))
}

```

### More textbook comparisons

#### From [Jake Wharton at KotlinConf '19](https://youtu.be/te3OU9fxC8U?t=2528)

```kotlin
sealed class Download
data class App(val name: String, val developer: Developer) : Download()
data class Movie(val title: String, val director: Person) : Download()
val download: Download = // ...

```

Without pattern matching:
```kotlin
val result = when(download) {
  is App -> {
    val (name, dev) = download
    when(dev) {
      is Person -> 
        if(dev.name == "Alice") "Alice's app $name" else "Not by Alice"
      else -> "Not by Alice"
    }
  }
  is Movie -> {
    val (title, diretor) = download
    if (director.name == "Alice") {
      "Alice's movie $title"
    } else {
      "Not by Alice"
    }
  }
}
```
With pattern matching:
```kotlin
val result = when(download) {
  is App(name, Person("Alice", _)) -> "Alice's app $name"
  is Movie(title, Person("Alice", _)) -> "Alice's movie $title"
  is App, Movie -> "Not by Alice"
}
```
Note how the pattern match is exhaustive without an `else` branch, allowing us to benefit as usual from the added compile time checks of using `with` and sealed classes. Alice might write a `Book` in the future, and we would not be able to miss it.

#### From Baeldung on [Binary Trees](https://www.baeldung.com/kotlin-binary-tree):
Without pattern matching:
```kotlin
private fun removeNoChildNode(node: Node, parent: Node?) {
  if (parent == null) {
    throw IllegalStateException("Can not remove the root node without child nodes")
  }
  if (node == parent.left) {
    parent.left = null
  } else if (node == parent.right) {
    parent.right = null
  }
}
```
With pattern matching:
```kotlin
private fun removeNoChildNode(node: Node, parent: Node?) {
  when (node to parent) {
    is (_, null) ->
      throw IllegalStateException("Can not remove the root node without child nodes")
    is (n, Node(n, _)) -> parent.left = null
    is (n, Node(_, n)) -> parent.right = null
  }
}
```
## Semantics <a name="semantics"></a>

The semantics of this pattern matching can be defined through some examples, where
`when` gets called on a particular `subject`.

The proposed syntax is to start a new `when` line with `is PATTERN -> RHS`, where `PATTERN` can be:
- `Person` 
  - `instanceof` check, same semantics as vanilla Kotlin.
- `Person(_const)` where `_const` is an expression literal
  -  `is Person` check on the subject
  -  compile time check on whether `Person.component1()` is defined in scope
  -  call to `subject.component1()`
  -  `component1().equals(_const)` check
  - As with vanilla kotlin, a smart cast of the subject to `Person` happens
  in `RHS`
- `Person(_const, age)` where `age` is an undefined identifier
  - `is Person` check on the subject
  - compile time check whether both `Person.component[1,2]()` are defined in scope
  - equality check of `_const` as above
  - `age` is defined in `RHS` with value `subject.component2()`
- `Person(name)` where `name` is a __defined__ identifier
  - see [Design decisions](#match-existing-id)
- `Person(_const, PATTERN2)` where `PATTERN2` is a nested pattern
  - `_const` is checked as above, and `PATTERN2` is checked recursively, as
  if `when(subject.component2()) { is PATTERN2 }` was being called.
- `(PATTERN2, PATTERN3)` 
  - pattern like this without a type check should only be performed when
  `componentN()` of the subject are in scope (known at compile time).
- `Person(age, age)` where age is an undefined identifier
  - the first `age` should be matched as above
  - the second destructured argument should also call `equals()` on the first
  destructured argument to enforce an additional equality constraint where
  both fields of `Person` must be equal
  - A match that should never succeed (maybe because `Person` is defind as
  `(String, Int)` and `Person(age, age)` was defined) can be reported at
  compile time as it is likely to be a programmer mistake. Note that this
  match could succeed anyway in a scenario where two different types do
  `equals() = true` on each other.

## <a name="design"></a> Design decisions

Some of the semantics of this pattern matching are up to debate in the sense
that there is room to decide on behaviour that may or may not be desirable.

### <a name="match-existing-id"></a> Matching existing identifiers
Consider a modified version of Jake Wharton's example:
```kotlin
val expected : String = // ...

val result = when(download) {
  is App(name, Person(expected, _)) -> "$expected's app $name"
  is Movie(title, Person(expected, _)) -> "$expected's movie $title"
  is App, Movie -> "Not by $expected"
}
```
It is clear that we wish to match `Person.component1()` with `expected`. But
consider:
```kotlin
val x = 2
// use x for something
...
val result = when(DB.querySomehting()) {
  is Success(x) -> "DB replied $x"
  is Error(errorMsg) -> error(errorMsg)
  else -> error("unexpected query result")
}
```
...where a programmer might want to define `x` as a new match for the content
of `Success`, but ends up writing `Success.reply == 2` because they forgot
that `x` was a variable in scope. The branch taken would then be the
undesired `else`.

Some instances of this scenario can be avoided with IDE hints clever enough
to report matches unlikely to ever succeed (like checking equality for
different types), and enforcing exhaustive patterns when matching.

Even then, it is possible that the already defined identifier does have the
same type as the new match, and that the `else` branch exists. Different
languages handle this scenario differently, and there are a few solutions for
Kotlin:

#### Shadowing <a name="shadow-match"></a>
This would make:
```kotlin
val x = "a string!"
val someMapEntry = "Bob" to 4

when(someMapEntry) {
  is (name, x) -> // ... RHS
}
```
...valid code, but where `x` is not matched against, but redefined in the
RHS. Much like shadowing an existing name in an existing scope, this is the
approach [Rust](https://doc.rust-lang.org/book/ch18-03-pattern-syntax.html)
takes.

#### Allowing matching, implicitly <a name="implicit-match"></a>
This would make
```kotlin
val x = 3
val someMapEntry = "Bob" to 4

when(someMapEntry) {
  is (name, x) -> // ... RHS
}
```
...valid code, where we are checking whether the second argument of the pair
equals `x` (already defined as being 3).

The compiler would look for an existing `x` in the scope to decide whether we
are declaring a new `x` or just matching against an existing one.

This can lead to the issue described at the beginning of this section, but
IDE hinting could be used to indicate the matching attempt. Indicators could
be extra colours or a symbol on the left bar (like the one currently in
place for suspending functions).

#### Allowing matching, explicitly <a name="implicit-match"></a>
This would require an additional syntactic construct to indicate whether we
wish to match the existing variable named `x`, or to extract a new variable
named `x`. Such a construct could look like:
```kotlin
val x = 3
val someMapEntry = "Bob" to 4

when(someMapEntry) {
  is (name, ==x) -> // ... RHS
}
```
...which makes it clear that we aim to test for equality between `x` and the extracted second parameter of the pair. Scala uses this approach through [stable identifiers](https://www.scala-lang.org/files/archive/spec/2.11/08-pattern-matching.html#stable-identifier-patterns). 

The syntactic construct presented in the example is rather arbitrary and
suggestions on different ones are welcome.

This version works well with [component guards](#component-guards), as any equality checking could be done in the guard instead of using syntax like `==x`.

#### Not allowing matching existing identifiers at all <a name="no-match"></a>
This would make
```kotlin
val x = 3
val someMapEntry = "Bob" to 4

when(someMapEntry) {
  is (name, x) -> // ... RHS
}
```
...throw a semantic error at compile time, where `x` is defined twice in the
same scope and cannot be redefined. This would be the most explicit way of
avoiding confusing behaviour but, like shadowing, it would prevent us from
matching on non literals.

<br />

Matching existing identifiers **is part of the proposal** (preferably
[explicitly](#explicit-match), possibly [implicitly](#implicit-match)), but
accidental additional checks are undesired. Therefore this kind of matching
can be dropped (in favour of [shadowing](#shadow-match) or [not allowing it at
all](#no-match), preferably with [guards](#guards)) if consensus is not reached on its
semantics.

### <a name="tuples-syntax"></a> Destructuring tuples syntax

An alternative to:
```kotlin
when(person) {
  is ("Alice", age) -> // ...
}
```
...was suggested. It would look like:
```kotlin
when (person) {
  ("Alice", age) -> // ...
}
```
Where `is` is omitted as no actual type check occurs in this scenario. This proposal argues for keeping `is` as a keyword necessary to pattern matching. Consider this example that uses the alternative syntax:
```kotlin
// A sealed class Option = Some(a) or None is in scope here

val pairOfOption = 5 to Some(3)
val something = when (pairOfOption) {
  (number1, Some(number2)) -> // ...
  (number, None) -> // ...
}
```
Here, a full blown pattern match happens where we extract number2 from
`Option` and do an exhaustive type check on the sealed class for
`Some` or `None`. In this scenario, `instanceof` typechecks happen, but no
`is` keyword is present. Thus keeping `is` is favourable as it clearly
indicates a type check albeit at the price of some verbosity.

### Restricting matching to data classes only

A possibilty suggested during the conception of this proposal was to restrict pattern matching to data classes. The argument would be to start with a samller size of 'matchable' elements in order to keep the inital proposal and feature as simple as possible, as it could be extended later down the line.

This proposal argues **against** this restriction. Matching anything that implements `componentN()` has the important benefit of being able to match on 3rd party classes or interfaces that are not data classes, and to extend them for the sole purpose of matching. A notable example is `Map.Entry`, which is a Java interface.

<!--
## Implementation 
TODO
-->

## Limitations

### Matching on collections

An idiom in Haskell or Scala is to pattern match on collections. This relies
on the matched pattern 'changing' depending on the state of the collection.
Because this proposal aims to use `componentN()` for destructuring, such a
thing would not be possible in Kotlin as `componentN()` returns the Nth
element of the collection (instead of its tail for some `componentN()`).

This limitation is due to the fact that in Haskell, a list is represented
more similarly to how sealed classes work in Kotlin (and we can match on
those).

Pattern mathcing on collections is **not** the aim of this proposal, but such
a thing *could* be achieved through additional extension functions on some
interfaces with the sole purpose of matching them:
```kotlin
inline fun List<A> destructFst() =
 get(0) to if (size == 1) null else drop(1)

val ls = listOf(1,2,3,4)

fun mySum(l: List<Int>) = when(l.destructFst()) {
  is (head, null) -> head
  is (head, tail) -> head + mySum(tail)
}

// or:

fun List<Int>.mySum2() = when(this.destructFst()) {
  is (head, tail) -> head + tail?.mySum2()?:0
}
```
## Beyond the proposal
The discussion and specification of the actual construct this proposal aims
to introduce into the language ends here. But this section covers some
possible additions that could be interesting to discuss if they are popular,
and are in the spirit of Kotlin's idioms.

### Membership matching <a name="in-match"></a>

Consider:
```kotlin
data class Point(val x: Double, val y: Double)
val p: Point = /...
val max = Double.MAX_VALUE
val min = Double.MIN_VALUE
val location = when(p) {
  is (in 0.0..max, in 0.0..max) -> "Top right quadrant of the graph"
  is (in min..0.0, in 0.0..max) -> "Top left"
  is (in min..0.0, in min..0.0) -> "Bottom left"
  is (in 0.0..max, in min..00) -> "Bottom right"
}
```
...where a destructured `componentN()` in `Point` is called as an argument to `in`, using the operator function `contains()`. This would allow to use pattern matching to test for membership of collections, ranges, and anything that might implement `contains()`. Swift has this idiom through the `~=` operator.

### Guards <a name="guards"></a>

A guard is an additional boolean constraint on a match, widely used in Haskell or Scala pattern matching. Consider a variation of the initial customers example:
```kotlin
when(elem) {
  is Customer(name, age, addr) where age > 18 -> Mail.send(addr, "Thanks for choosing us, $name!")
  is Prospect(addr, true) -> Mail.send(addr, "Please consider our product...")
}
```
...where the additional guard allows us to avoid a nested `if` if we only wish to contact customers that are not underage. It would also cover most cases [membership matching](#in-match) covers, and makes for very readable matching.

Additionally, guards would solve the problem of matching existing identifiers. Consider this example:
``` kotlin
val expected : String = // ...

val result = when(download) {
  is App(name, Person(author, _)) where author == expected -> "$expected's app $name"
  is Movie(title, Person(author, _)) where author == expected-> "$expected's movie $title"
  is App, Movie -> "Not by $expected"
}
```

<<<<<<< HEAD
### Named components <a name="named-components"></a>

In the existing proposal, components must be identified through order and accessed using the `componentN` functions.
This is very limiting. Ideally, we would be able to identify components by name as well as order, like with function parameters.
Order-based components would be limited to coming before named components, again like function parameters.
Similairly, any unused components wouldn't have to be specified with `_`.

Resolution would simply be based off of the `.` operator. 
In the example below, anything that would resolve for `p.$componentName` would be a valid component name.

The problem is that we have yet to come up with good syntax for this. For example, consider:
```kotlin
data class Person(val name: String, val age: Int)

val p: Person = // ...

when(p){
    is Person(name: n) -> //... 
}
```

The way we envision it, this would mean there is a variable `n` with the value of `p.name` in scope for the case's body (similar to Rust's syntax).
However, it could be interpreted in the opposite manner and re-uses `:`, which is used for defining types.
An arrow like operator would make this clearer (e.g. `name -> n`), but is still requires adding a new operator or reusing an existing one.

=======
#### Component Guards <a name="component-guards"></a>

Guards could be extended to allow guards on destructured components, instead of just the entire case.

An example:
```kotlin
data class Person(val name: String, val age: Int, val contacts: List<Person>)
val p: Person = // ...
when(p) {
    is Person(name where { "-" !in it.substringAfterLast(" ") }, age where {it >= 18}, _) -> // ...
    is Person(_, _, _ where {it.size >= 5}) -> // ...
}
```

The biggest benefit of this is allowing custom match comparisons instead of just equality, including inequalities, regex, case-insensitive equality, etc. 
It also allows for some matching on collections or other types that don't destructure well. 
A user could define their guards like `is Person(name where isLastNameNotHyphenated, _, _)` through named lambdas or function references, for more complex guards.

A large drawback is the verbosity. Large classes with lots of guards quickly become very long.
This could cleaned up some by using a different, shorter syntax, but extra sytax will still always be added to compoment declarations.
However, assuming normal guards are implemented, a guard would be just as verbose, 
it would just cover all checks at once rather than doing the check where the component is declared, which may reduce readability.
Doing checks at the component declaration also allows for checks on non-assigned (`_`) components, as in the last case in the example.
>>>>>>> 6a0e4f4e

## Implementation
> Disclaimer: contributions are welcome as the author has no background on the specifics of the Kotlin compiler, and only some on JVM bytecode.

Ideally, simple matching on _n_ constructors is _O(1)_ and implemented with a
lookup table. In practice this may only be possible on some platforms, as the
JVM for example only permits typechecks using `instanceof`, which would have
to be called on each match.

As discussed in [Semantics](#semantics), there is a `componentN()` call and
either one variable definition or one `equals()` call for each destructured
argument. Therefore complexity for each match is _O(m)_ for _m_ destructured
arguments, assuming all these function calls are O(1). Note this is not a
safe assumption (the calls are user defined) but it should be by far the
common case.

While destructuring and checking for equality (with or without [guards](#guards) or [identifier matching](#match-existing-id)) should be mostly trivial, checking for exhaustiveness in nested patterns is not. The proposal suggests a naive implementation where a table is used for each level of nesting for each destructured element. For example, in order to call `when` on a `Pair` of `Option`s:

```kotlin
when (Some(1) to Some(2)) {
  is (Some(4), Some(y)) -> ...  // case 1
  is (Some(x), None) -> ...     // case 2
  is (None, Some(3)) -> ...     // case 3
  is (_, None) -> ...           // case 4
}
```
... where `Option` is a sealed class which is either `Some(a)` or `None`.
- In case 1, the right `Some` case has been matched, whereas on the left no case has been matched
- In case 2, we finally match the right for `Some`. There are only 2 possible cases for `Option`, so we are waiting to match `None` for both left and right.
- In case 3, we can make progress on matching `None` for the left, but not for the right.
- In case 4, `None` is finally matched for both left and right, so we can infer that an `else` branch is not necessary.
  
This example uses `Some(1) to Some(2)` for the sake of briefness, but ideally, the compiler can infer that the matches on `None` can't ever succeed, because we are matching a `Pair<Some, Some>`.

## Alternatives

Kotlin could do without pattern matching, as it has so far, and keep solely
relying on accessing properties through smart casting. Hopefully some of the
examples and potential features discussed in this KEEP help show that the
current idiom is limited in that it forces us to write nested constructs
inside `when`s when we want to perform additional checks.

Additionally, pattern matching does not replace smart casting, but rather,
benefits from it and makes it even more useful. Haskell and Scala often need
to access things matched on (aside from the ones they destruct). In order
to overcome this, they have
[as-patterns](http://zvon.org/other/haskell/Outputsyntax/As-patterns_reference.html)
and [pattern binders](https://riptutorial.com/scala/example/12230/pattern-binder----)
respectively. Note that this KEEP does not introduce such a construct because
a pattern can be accessed fine thanks to the smart casting idiom already
widely popular.

## Comparison to other languages

- Java is considering this (see [JEP 375](https://openjdk.java.net/jeps/375))
- [C# supports this](https://docs.microsoft.com/en-us/dotnet/csharp/pattern-matching) with a more verbose syntax through `case` .. `when` ..
- In [Haskell](https://www.haskell.org/tutorial/patterns.html) pattern matching (along with guards) is a core language feature extensively used to traverse data structures and to define functions, mathcing on their arguments
- [Rust](https://doc.rust-lang.org/book/ch18-03-pattern-syntax.html) supports pattern matching through `match` expressions
- [Scala](https://docs.scala-lang.org/tour/pattern-matching.html) supports pattern matching (along with guards)
- Python does not support pattern matching, but like Kotlin it supports destructuring of tuples and collections, though not classes
- [Swift](https://docs.swift.org/swift-book/ReferenceManual/Patterns.html) can match tuples and `Optional`, and allows slightly more flexibility on what is a match through the `~=` operator. It does not allow class destructuring.
- Ruby recently supports pattern matching, since [2.7](https://www.ruby-lang.org/en/news/2019/12/25/ruby-2-7-0-released/)

The author has experience with only some of these languages so additional comments are welcome.

## References

[Pattern Matching for Java, Gavin Bierman and Brian Goetz, September 2018](https://cr.openjdk.java.net/~briangoetz/amber/pattern-match.html)

[JEP 375](https://openjdk.java.net/jeps/375)

[Scala specification on pattern matching](https://www.scala-lang.org/files/archive/spec/2.11/08-pattern-matching.html)<|MERGE_RESOLUTION|>--- conflicted
+++ resolved
@@ -1,13 +1,8 @@
 # Pattern Matching
 
 * **Type**: Design proposal
-<<<<<<< HEAD
 * **Author**: Nicolas D'Cotta  
 * **Contributors**: Ryan nett
-=======
-* **Author**: Nicolas D'Cotta 
-* **Contributors**: Ryan Nett
->>>>>>> 6a0e4f4e
 * **Status**: New
 <!-- * **Prototype**: A transpiler to vanilla Kotlin in the near future -->
 
@@ -557,33 +552,7 @@
 }
 ```
 
-<<<<<<< HEAD
-### Named components <a name="named-components"></a>
-
-In the existing proposal, components must be identified through order and accessed using the `componentN` functions.
-This is very limiting. Ideally, we would be able to identify components by name as well as order, like with function parameters.
-Order-based components would be limited to coming before named components, again like function parameters.
-Similairly, any unused components wouldn't have to be specified with `_`.
-
-Resolution would simply be based off of the `.` operator. 
-In the example below, anything that would resolve for `p.$componentName` would be a valid component name.
-
-The problem is that we have yet to come up with good syntax for this. For example, consider:
-```kotlin
-data class Person(val name: String, val age: Int)
-
-val p: Person = // ...
-
-when(p){
-    is Person(name: n) -> //... 
-}
-```
-
-The way we envision it, this would mean there is a variable `n` with the value of `p.name` in scope for the case's body (similar to Rust's syntax).
-However, it could be interpreted in the opposite manner and re-uses `:`, which is used for defining types.
-An arrow like operator would make this clearer (e.g. `name -> n`), but is still requires adding a new operator or reusing an existing one.
-
-=======
+
 #### Component Guards <a name="component-guards"></a>
 
 Guards could be extended to allow guards on destructured components, instead of just the entire case.
@@ -607,7 +576,32 @@
 However, assuming normal guards are implemented, a guard would be just as verbose, 
 it would just cover all checks at once rather than doing the check where the component is declared, which may reduce readability.
 Doing checks at the component declaration also allows for checks on non-assigned (`_`) components, as in the last case in the example.
->>>>>>> 6a0e4f4e
+
+
+### Named components <a name="named-components"></a>
+
+In the existing proposal, components must be identified through order and accessed using the `componentN` functions.
+This is very limiting. Ideally, we would be able to identify components by name as well as order, like with function parameters.
+Order-based components would be limited to coming before named components, again like function parameters.
+Similairly, any unused components wouldn't have to be specified with `_`.
+
+Resolution would simply be based off of the `.` operator. 
+In the example below, anything that would resolve for `p.$componentName` would be a valid component name.
+
+The problem is that we have yet to come up with good syntax for this. For example, consider:
+```kotlin
+data class Person(val name: String, val age: Int)
+
+val p: Person = // ...
+
+when(p){
+    is Person(name: n) -> //... 
+}
+```
+
+The way we envision it, this would mean there is a variable `n` with the value of `p.name` in scope for the case's body (similar to Rust's syntax).
+However, it could be interpreted in the opposite manner and re-uses `:`, which is used for defining types.
+An arrow like operator would make this clearer (e.g. `name -> n`), but is still requires adding a new operator or reusing an existing one.
 
 ## Implementation
 > Disclaimer: contributions are welcome as the author has no background on the specifics of the Kotlin compiler, and only some on JVM bytecode.
